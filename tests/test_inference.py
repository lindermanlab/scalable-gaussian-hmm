--- conflicted
+++ resolved
@@ -172,14 +172,7 @@
     # Evaluate
     # -------------------------------------------------------------------------
     assert jnp.all(get_leading_dim(test_nss)==1)
-<<<<<<< HEAD
     
-    assert_allclose_with_errmsg(test_nss.marginal_loglik,
-                                ref_nss.marginal_loglik,
-                                rtol=1e-2, title='marginal_loglik')
-=======
->>>>>>> 20fc9600
-
     assert_allclose_with_errmsg(test_hmm.emission_means,
                                 ref_hmm.emission_means,
                                 rtol=1e-1, atol=1e-1,
