"""Parallelized, streaming online E step

E-step computation is parallelized across multiple processors, then
normalized sufficient statistics are combined in M-step
Actual `em_step` which differ based on how emissions are split and thus how
normalized sufficient stats should be combined so that all elements have
leading batch shape (n_splits, n_hmm_states, ...). Here, no recombination
is required.
"""
import chex
from jax import tree_map, pmap
import jax.numpy as jnp
from functools import partial

# ==============================================================================
@chex.dataclass
class NormalizedGaussianHMMSuffStats:
    # Normalized sufficient statistics of a GaussianHMM
    marginal_loglik: chex.Scalar    # shape (...,)
    initial_probs: chex.Array       # shape (...,K,)
    trans_probs: chex.Array         # shape (...,K,K)
    sum_w: chex.Array               # shape (...,K,)
    normd_x: chex.Array             # shape (...,K,D,)
    normd_xxT: chex.Array           # shape (...,K,D,D)

    @property
    def shape(self,):
        return tree_map(lambda arr: arr.shape, self)

    @classmethod
    def empty(cls, shape: tuple):
        """Allocate empty dataclass with specified shapes."""
        B = shape[:-2]
        K, D = shape[-2:]

        return cls(
            marginal_loglik=jnp.zeros(B),
            initial_probs=jnp.zeros(B+(K,)),
            trans_probs=jnp.zeros(B+(K,K)),
            sum_w=jnp.zeros(B+(K,)),
            normd_x=jnp.zeros(B+(K,D,)),
            normd_xxT=jnp.zeros(B+(K,D,D)),
        )

    @staticmethod
    def flatten(ss):
        """Reshape suff stats dataclass so that fields have shape (-1, K, ...)."""
        K = ss.initial_probs.shape[-1]      # num_states
        D = ss.normd_x.shape[-1]            # emission_dims

        ss.marginal_loglik = ss.marginal_loglik.reshape(-1)
        ss.initial_probs = ss.initial_probs.reshape(-1, K)
        ss.trans_probs = ss.trans_probs.reshape(-1, K, K)

        ss.sum_w = ss.sum_w.reshape(-1, K)
        ss.normd_x = ss.normd_x.reshape(-1, K, D)
        ss.normd_xxT = ss.normd_xxT.reshape(-1, K, D, D)
        return ss

@chex.dataclass
class StreamingSuffStats(NormalizedGaussianHMMSuffStats):
    """Cumulatively store normalized GaussinHMM sufficient statistics."""
    @staticmethod
    def rescale(ss: NormalizedGaussianHMMSuffStats):
        """Rescale a batch of normalized stats in-place. Fields have shape (K,...).
        
        Mathematically the same as the rescaling code used in hmm.m_step.
        Note the special treatment of initial_probs. Since we assume data is seen
        sequentially, we only want to keep the initial probs of the first batch.
        """
        
        ss = NormalizedGaussianHMMSuffStats.flatten(ss)
        
        # ---------------------------------------------
        ss.marginal_loglik = ss.marginal_loglik.sum()
        ss.initial_probs = ss.initial_probs[0]
        ss.trans_probs = ss.trans_probs.sum(axis=0)

        # ---------------------------------------------
        new_sum_w = ss.sum_w.sum(axis=0)
        normd_w = ss.sum_w / new_sum_w
        
        ss.normd_x = (ss.normd_x * normd_w[...,None]).sum(axis=0)
        ss.normd_xxT = (ss.normd_xxT * normd_w[...,None,None]).sum(axis=0)
        ss.sum_w = new_sum_w
        return ss

    def accumulate(self, other):
        """Add the sufficient stats of `other` into the rolling sufficient stats.

        NB the special treatment of initial_probs: Since we assume data is seen
        sequentially, we only the values from the very first set of suff stats.
        Assumes an empty instance is allocated, with initial_probs set to 0.

        Parameters
            other: NormalizedGaussianHMMSuffStats, rescaled so fields have
                   shape (K,...)
        """
        self.marginal_loglik += other.marginal_loglik

        if jnp.all(self.initial_probs==0.):
            self.initial_probs += other.initial_probs 
        self.trans_probs += other.trans_probs

        # Compute running weighted average
        new_sum_w = self.sum_w + other.sum_w
        self.normd_x = (self.sum_w/new_sum_w)[...,None] * self.normd_x \
                       + (other.sum_w/new_sum_w)[...,None] * other.normd_x
        self.normd_xxT = (self.sum_w/new_sum_w)[...,None,None] * self.normd_xxT \
                         + (other.sum_w/new_sum_w)[...,None,None] * other.normd_xxT

        self.sum_w = new_sum_w
        return
    
def streaming_parallel_e_step(hmm, emissions_dl) -> StreamingSuffStats:
    """Performs parallelized E-step on a 'streaming' (sequentially-loaded set of emissions).

    This function is useful when the full set of emissions are too large to be
    all loaded into memory at once. Instead, the emissions are loaded in
    (sequential) batches, and an E-step is performed over each batch.
    The sufficient statistics are accumulated with each batch.

    Parameters:
        hmm: GaussianHMM
        emissions_dl: FishPCDataloader

    Returns:
        suff_stats: dataclass containing posterior normalized sufficient statistics
    """
<<<<<<< HEAD
    num_devices = jax.local_device_count()
    parallel_e_step = jax.pmap(hmm.e_step)   

    # Add leading dimension for m-step to sum over
    suff_stats = SplitBatchOnlineSuffStats.empty((1, hmm.num_states, hmm.num_obs))
    
    p_emiss_shape = (num_devices, emissions_dl.batch_shape[0]//num_devices, *emissions_dl.batch_shape[1:])

=======
    stats = StreamingSuffStats.empty((1, hmm.num_states, hmm.num_obs))
>>>>>>> 20fc9600
    for batch_emissions in emissions_dl:
        batch_stats = pmap(hmm.e_step)(batch_emissions)
        batch_stats = StreamingSuffStats.rescale(batch_stats)
        stats.accumulate(batch_stats)

    return stats<|MERGE_RESOLUTION|>--- conflicted
+++ resolved
@@ -12,7 +12,6 @@
 import jax.numpy as jnp
 from functools import partial
 
-# ==============================================================================
 @chex.dataclass
 class NormalizedGaussianHMMSuffStats:
     # Normalized sufficient statistics of a GaussianHMM
@@ -127,18 +126,7 @@
     Returns:
         suff_stats: dataclass containing posterior normalized sufficient statistics
     """
-<<<<<<< HEAD
-    num_devices = jax.local_device_count()
-    parallel_e_step = jax.pmap(hmm.e_step)   
-
-    # Add leading dimension for m-step to sum over
-    suff_stats = SplitBatchOnlineSuffStats.empty((1, hmm.num_states, hmm.num_obs))
-    
-    p_emiss_shape = (num_devices, emissions_dl.batch_shape[0]//num_devices, *emissions_dl.batch_shape[1:])
-
-=======
     stats = StreamingSuffStats.empty((1, hmm.num_states, hmm.num_obs))
->>>>>>> 20fc9600
     for batch_emissions in emissions_dl:
         batch_stats = pmap(hmm.e_step)(batch_emissions)
         batch_stats = StreamingSuffStats.rescale(batch_stats)
