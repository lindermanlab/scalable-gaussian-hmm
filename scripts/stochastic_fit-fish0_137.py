"""Script for fitting HMM to killifish data via stochastic EM

There exists the option to profile the train_and_checkpoint function. A note on
how the code is written:
    In order to record memory usage when calling `memory_usage` on a
    python function, MUST specify stream=False (otherwise, returns None)
    and then manually write results to file
    NB: `memory_usage` only automatically writes to file if called by an
        external process, i.e. with the mprof command in the command line.
        When `mprof` called via a job, psutil has trouble finding the
        correct process id and throws a NoProcessFound error. It still seems
        to be able record it when submitted as non-interactive job, but
        program fails when submitted interactively
"""

import os
import argparse
from datetime import datetime
from memory_profiler import memory_usage

import jax.numpy as jnp
import jax.random as jr

from ssm_jax.hmm.models import GaussianHMM
from kf import (FishPCDataset, FishPCLoader,
                kmeans_initialization,
                CheckpointDataclass, train_and_checkpoint,)

DATADIR = os.environ['DATADIR']
TEMPDIR = os.environ['DATADIR']
fish_id = 'fish0_137'

# -------------------------------------
# Suppress JAX/TFD warning: ...`check_dtypes` is deprecated... message
import logging
class CheckTypesFilter(logging.Filter):
    def filter(self, record):
        return "check_types" not in record.getMessage()

logger = logging.getLogger()
logger.addFilter(CheckTypesFilter())

# -------------------------------------

parser = argparse.ArgumentParser(description='Single-subject stochastic EM fit')
parser.add_argument(
    '--log_dir', type=str, default=TEMPDIR,
    help='Directory to log profiles.')
parser.add_argument(
    '--session_name', type=str, default=None,
    help='Identifying token,. Used for log and checkpoint files')
parser.add_argument(
    '--checkpoint_interval', type=int, default=-1,
    help='Number of epochs between intermediate checkpoints. If -1 (default), no checkpointing.')
parser.add_argument(
    '--mprof', action='store_true',
    help='If specified, profile memory usage with memory_profiler.')

parser.add_argument(
    '--hmm_init_method', type=str, default='random',
    choices=['random', 'kmeans'],
    help='HMM initialization method in the first epoch.')
parser.add_argument(
    '--seed', type=int, default=45212276,
    help='Initial RNG seed, for splitting data and intializing HMM.')
parser.add_argument(
    '--batch_size', type=int, default=1,
    help='Number of batches loaded per iteration.')
parser.add_argument(
    '--seq_length', type=int, default=72000,
    help='Number of consecutive frames per sequence.')
parser.add_argument(
    '--train', type=float, default=0.8,
    help='If >=1, number of sequences of seq_length in dataset to train over. If [0, 1), fraction of sequences in dataset to train over.')
parser.add_argument(
    '--test', type=float, default=0.2,
    help='If >=1, number of sequences of seq_length in dataset to train over. If [0, 1), fraction of sequences in dataset to train over.')
parser.add_argument(
    '--epochs', type=int, default=10,
    help='Number of stochastic EM iterations to run')
parser.add_argument(
    '--states', type=int, default=20,
    help='Number of HMM states to fit')

parser.add_argument(
    '--debug_max_files', type=int, default=-1,
    help='FOR DEBUGGING: Maximum number of files (~days of recording) in directory to expose. Default: -1, expose all.')

def write_mprof(path: str, mem_usage: list, mode: str='w+') -> None:
    """Writes time-based memory profiler results to file."""
    with open(path, mode) as f:
        for res in mem_usage:
            f.writelines('MEM {} {}\n'.format(res[0], res[1]))
    return

# -------------------------------------

def setup_data(seed, batch_size, seq_length, split_sizes, starting_epoch=0, DEBUG_MAX_FILES=-1):
    """Construct training and validation dataloaders
    
    TODO Remove DEBUG_MAX_FILES argument (args.argparse, filepaths)
    """

    print("\n======================")
    print("Setting up dataset...")

    # We want dataset to be split the same way across epochs, to properly reserve
    # test data -> so seed_split as independent of starting_epoch. However, the
    # order of the minibatches should be shuffled every epoch. We can't control
    # this precisely with torch.Generator, however, we can at least make sure
    # it is different -> seed_dl_train folds in epoch information.
    seed_split, seed_dl = jr.split(seed,)
    seed_dl_train = jr.fold_in(seed_dl, starting_epoch)

    # TODO This is hard fixed to single subject for now
    fish_dir = os.path.join(DATADIR, fish_id)
    filepaths = sorted([os.path.join(fish_dir, f) for f in os.listdir(fish_dir)])

    # TODO Hard limiting number of filepaths. Remove when done debugging
    if DEBUG_MAX_FILES > 0:
        print(f"!!! WARNING !!! Limiting total number of files loaded to {DEBUG_MAX_FILES}.")
    filepaths = filepaths[:DEBUG_MAX_FILES]
    dataset = FishPCDataset(filepaths, return_labels=False)

    # Split dataset into a training set and a test.
    # test_dl does not need to be shuffled since we use full E-step to evaluate
    train_slices, test_slices = \
        dataset.split_seq(split_sizes, seed_split, seq_length,
                          step_size=1, drop_incomplete_seqs=True)
    train_dl = FishPCLoader(dataset, train_slices, batch_size,
                            drop_last=True, shuffle=True, seed=int(seed_dl_train[-1]))
    test_dl  = FishPCLoader(dataset, test_slices, batch_size,
                            drop_last=True, shuffle=False)
    
    print("Initialized training dataset with "
          + f"{len(train_slices):3d} sets of {seq_length/72000:.1f} hr sequences; "
          + f"{len(train_dl):3d} batches of {batch_size} sequences")
    print("Initialized testing  dataset with "
          + f"{len(test_slices):3d} sets of {seq_length/72000:.1f} hr sequences; "
          + f"{len(test_dl):3d} batches of {batch_size} sequences")
    print()

    return dataset, train_dl, test_dl

def main():
    args = parser.parse_args()

    # Set session name for identification and set folder to store all outputs
    timestamp = datetime.now().strftime("%y%m%d%H%M")
    session_name = timestamp if args.session_name is None else args.session_name
    log_dir = os.path.join(args.log_dir, session_name)
    if not os.path.exists(log_dir):
        os.makedirs(log_dir)
    print(f"Output files will be logged to: {log_dir}\n")

    checkpointer = CheckpointDataclass(
        directory=os.path.join(log_dir, 'checkpoints'),
        interval=args.checkpoint_interval,
        keep=-1,
    )

    # ==========================================================================
    # Warm-start from last checkpoint, if available. Else, initialize hmm.
    hmm, prev_epoch, prev_lps, warm_ckp_path = checkpointer.load_latest(return_path=True)
    starting_epoch = prev_epoch + 1
    
    seed_data, seed_hmm = jr.split(jr.PRNGKey(args.seed))
    
    dataset, train_dl, test_dl = \
        setup_data(seed_data, args.batch_size, args.seq_length,
<<<<<<< HEAD
                   (args.train, args.test),
                   starting_epoch,
=======
                   (args.train, args.test), starting_epoch,
>>>>>>> dcac1b88
                   args.debug_max_files)
    
    if hmm is None:
        print(f'Initializing HMM with {args.states} states...\n')
<<<<<<< HEAD
=======
        import time
        tic = time.time()
>>>>>>> dcac1b88
        if args.hmm_init_method == 'random':
            hmm = GaussianHMM.random_initialization(seed_hmm, args.states, dataset.dim)
        elif args.hmm_init_method == 'kmeans':
            # TODO Parameterize subset_size
            print("!!! WARNING !!! kmeans initialization specified -- currently slow and not optimized.")
<<<<<<< HEAD
            hmm = kmeans_initialization(seed_hmm, args.states, dataset, subset_size=144000)
=======
            hmm = kmeans_initialization(seed_hmm, args.states, dataset)
        toc = time.time()
        print(f"initialized GaussianHMM using {args.hmm_init_method} init")
        print(f"Elapsed fit time {toc-tic:.1f}s")
>>>>>>> dcac1b88
    else:
        print(f"Warm-starting from {warm_ckp_path}, training from epoch {starting_epoch}...\n")

    # Run
    fn = train_and_checkpoint
    fn_args = (train_dl, hmm, args.epochs, checkpointer)
    fn_kwargs = {'starting_epoch': starting_epoch, 'prev_lps': prev_lps}
    if args.mprof:        
        mem_usage, (train_lps, last_ckp_path) = memory_usage(
                proc=(fn, fn_args, fn_kwargs), retval=True,
                backend='psutil_pss',
                stream=False, timestamps=True, max_usage=False,
                include_children=True, multiprocess=True,
        )

        # train_lps.block_until_ready()

        f_mprof = os.path.join(log_dir, 'train_and_checkpoint.mprof')
        write_mprof(f_mprof, mem_usage)
    else:
        train_lps, last_ckp_path = fn(*fn_args, **fn_kwargs)
        # train_lps.block_until_ready()

    print('expected_train_lls:')
    train_lps /= train_dl.total_emissions
    for epoch, lp in enumerate(train_lps):
        print(f"{epoch:2d}: {lp:.4f}")
    
    # ==========================================================================
    # Evaluate on test data
    print("Evaluating test log likelihood")
    test_lp = 0.
    for batch_emissions in test_dl:
        batch_stats = hmm.e_step(batch_emissions)
        test_lp += batch_stats.marginal_loglik.sum() / test_dl.total_emissions
    print(f'average_test_lp: {test_lp:.4f}')
    
    return

if __name__ == '__main__':
    main()<|MERGE_RESOLUTION|>--- conflicted
+++ resolved
@@ -17,6 +17,7 @@
 import argparse
 from datetime import datetime
 from memory_profiler import memory_usage
+import time
 
 import jax.numpy as jnp
 import jax.random as jr
@@ -109,7 +110,7 @@
     # order of the minibatches should be shuffled every epoch. We can't control
     # this precisely with torch.Generator, however, we can at least make sure
     # it is different -> seed_dl_train folds in epoch information.
-    seed_split, seed_dl = jr.split(seed,)
+    seed_split, seed_dl, seed_debug = jr.split(seed, 3)
     seed_dl_train = jr.fold_in(seed_dl, starting_epoch)
 
     # TODO This is hard fixed to single subject for now
@@ -119,7 +120,8 @@
     # TODO Hard limiting number of filepaths. Remove when done debugging
     if DEBUG_MAX_FILES > 0:
         print(f"!!! WARNING !!! Limiting total number of files loaded to {DEBUG_MAX_FILES}.")
-    filepaths = filepaths[:DEBUG_MAX_FILES]
+        idxs = jr.permutation(seed_debug, len(filepaths))[:DEBUG_MAX_FILES]
+        filepaths = [filepaths[i] for i in idxs]
     dataset = FishPCDataset(filepaths, return_labels=False)
 
     # Split dataset into a training set and a test.
@@ -168,34 +170,24 @@
     
     dataset, train_dl, test_dl = \
         setup_data(seed_data, args.batch_size, args.seq_length,
-<<<<<<< HEAD
-                   (args.train, args.test),
-                   starting_epoch,
-=======
                    (args.train, args.test), starting_epoch,
->>>>>>> dcac1b88
                    args.debug_max_files)
     
     if hmm is None:
         print(f'Initializing HMM with {args.states} states...\n')
-<<<<<<< HEAD
-=======
-        import time
+        
         tic = time.time()
->>>>>>> dcac1b88
         if args.hmm_init_method == 'random':
             hmm = GaussianHMM.random_initialization(seed_hmm, args.states, dataset.dim)
         elif args.hmm_init_method == 'kmeans':
             # TODO Parameterize subset_size
             print("!!! WARNING !!! kmeans initialization specified -- currently slow and not optimized.")
-<<<<<<< HEAD
-            hmm = kmeans_initialization(seed_hmm, args.states, dataset, subset_size=144000)
-=======
+
             hmm = kmeans_initialization(seed_hmm, args.states, dataset)
         toc = time.time()
         print(f"initialized GaussianHMM using {args.hmm_init_method} init")
         print(f"Elapsed fit time {toc-tic:.1f}s")
->>>>>>> dcac1b88
+
     else:
         print(f"Warm-starting from {warm_ckp_path}, training from epoch {starting_epoch}...\n")
 
